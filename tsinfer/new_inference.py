
import collections
import concurrent
import random
import threading
import math

import numpy as np
import attr
import tqdm

import msprime

import _tsinfer

def split_parent_array(P):
    num_sites = P.shape[0]
    start = 0
    for j in range(num_sites - 1):
        if P[j + 1] != P[j]:
            if P[j] != -1:
                yield start, j + 1, P[j]
            start = j + 1
    if P[-1] != -1:
        yield start, num_sites, P[-1]


def build_ancestors(samples, positions, num_threads=1, method="C", show_progress=False):
    num_samples, num_sites = samples.shape
    if method == "C":
        builder = _tsinfer.AncestorBuilder(samples, positions)
    else:
        builder = AncestorBuilder(samples, positions)
    store_builder = _tsinfer.AncestorStoreBuilder(
            builder.num_sites, 8192 * builder.num_sites)

    frequency_classes = builder.get_frequency_classes()
    total_ancestors = 1
    num_focal_sites = 0
    for age, ancestor_focal_sites in frequency_classes:
        assert len(ancestor_focal_sites) > 0
        total_ancestors += len(ancestor_focal_sites)
        for focal_sites in ancestor_focal_sites:
            assert len(focal_sites) > 0
            num_focal_sites += len(focal_sites)
    ancestor_age = np.zeros(total_ancestors, dtype=np.uint32)
    focal_site_ancestor = np.zeros(num_focal_sites, dtype=np.int32)
    focal_site = np.zeros(num_focal_sites, dtype=np.uint32)

    if show_progress:
        progress = tqdm.tqdm(total=total_ancestors, desc="Build ancestors")

    row = 0
    ancestor_id = 1
    for age, ancestor_focal_sites in frequency_classes:
        num_ancestors = len(ancestor_focal_sites)
        A = np.zeros((num_ancestors, builder.num_sites), dtype=np.int8)
        p = np.zeros(num_ancestors, dtype=np.uint32)
        for j, focal_sites in enumerate(ancestor_focal_sites):
            builder.make_ancestor(focal_sites, A[j, :])
        _tsinfer.sort_ancestors(A, p)
        for index in p:
            store_builder.add(A[index, :])
            for site in ancestor_focal_sites[index]:
                focal_site_ancestor[row] = ancestor_id
                focal_site[row] = site
                row += 1
            ancestor_age[ancestor_id] = age
            ancestor_id += 1
            if show_progress:
                progress.update()
    assert row == num_focal_sites
    assert ancestor_id == total_ancestors

    if show_progress:
        progress.close()

    N = store_builder.total_segments
    site = np.zeros(N, dtype=np.uint32)
    start = np.zeros(N, dtype=np.int32)
    end = np.zeros(N, dtype=np.int32)
    state = np.zeros(N, dtype=np.int8)
    store_builder.dump_segments(site, start, end, state)

    assert np.max(end) == total_ancestors
    assert np.min(start) == 0

    if method == "C":
        store = _tsinfer.AncestorStore(
            position=positions, site=site, start=start, end=end, state=state,
            ancestor_age=ancestor_age, focal_site_ancestor=focal_site_ancestor,
            focal_site=focal_site)
    else:
        store = AncestorStore(
            position=positions, site=site, start=start, end=end, state=state,
            ancestor_age=ancestor_age, focal_site_ancestor=focal_site_ancestor,
            focal_site=focal_site)
    # store.print_state()
    return store

def match_ancestors(
        store, recombination_rate, tree_sequence_builder, num_threads=1, method="C",
        show_progress=False):
    ancestor_ids = list(range(1, store.num_ancestors))

    # Shuffle the ancestors so that we (hopefully) even out the work between
    # all threads.
    random.shuffle(ancestor_ids)
    update_lock = threading.Lock()

    if show_progress:
        progress = tqdm.tqdm(total=store.num_ancestors - 1, desc="Match ancestors")

    def ancestor_match_worker(thread_index):
        chunk_size = int(math.ceil(len(ancestor_ids) / num_threads))
        start = thread_index * chunk_size
        if method == "C":
            matcher = _tsinfer.AncestorMatcher(store, recombination_rate)
            traceback = _tsinfer.Traceback(store.num_sites, 2**20)
        else:
            matcher = AncestorMatcher(store, recombination_rate)
            traceback = Traceback(store)
        h = np.zeros(store.num_sites, dtype=np.int8)
        for ancestor_id in ancestor_ids[start: start + chunk_size]:
            start_site, end_site, num_older_ancestors, focal_sites = store.get_ancestor(
                    ancestor_id, h)
            for site in focal_sites:
                assert h[site] == 1
            assert len(focal_sites) > 0
            # print(start_site, end_site, focal_sites)
            # a = "".join(str(x) if x != -1 else '*' for x in h)
            # print(ancestor_id, "\t", a)
            end_site_parent = matcher.best_path(
                    num_ancestors=num_older_ancestors,
                    haplotype=h, start_site=start_site, end_site=end_site,
                    focal_sites=focal_sites, error_rate=0, traceback=traceback)
            with update_lock:
                tree_sequence_builder.update(
                    child=ancestor_id, haplotype=h, start_site=start_site,
                    end_site=end_site, end_site_parent=end_site_parent,
                    traceback=traceback)
                # print(thread_index, traceback.num_segment_blocks)
                if show_progress:
                    progress.update()
            traceback.reset()

    if num_threads > 1:
        threads = [
            threading.Thread(target=ancestor_match_worker, args=(j,))
            for j in range(num_threads)]
        for t in threads:
            t.start()
        for t in threads:
            t.join()
    else:
        ancestor_match_worker(0)
    if show_progress:
        progress.close()


def match_samples(
        store, samples, recombination_rate, error_rate, tree_sequence_builder,
        num_threads=1, method="C", show_progress=False):
    sample_ids = list(range(samples.shape[0]))
    update_lock = threading.Lock()

    # FIXME hack --- we insist that error_rate is > 0 for low-level code.
    if error_rate == 0:
        error_rate = 1e-200

    if show_progress:
        progress = tqdm.tqdm(total=samples.shape[0], desc="Match samples  ")

    def sample_match_worker(thread_index):
        chunk_size = int(math.ceil(len(sample_ids) / num_threads))
        start = thread_index * chunk_size
        if method == "C":
            matcher = _tsinfer.AncestorMatcher(store, recombination_rate)
            traceback = _tsinfer.Traceback(store.num_sites, 2**10)
        else:
            matcher = AncestorMatcher(store, recombination_rate)
            traceback = Traceback(store)
        for sample_id in sample_ids[start: start + chunk_size]:
            h = samples[sample_id, :]
            end_site_parent = matcher.best_path(
                    num_ancestors=store.num_ancestors,
                    haplotype=h, start_site=0, end_site=store.num_sites,
                    focal_sites=[], error_rate=error_rate, traceback=traceback)
            with update_lock:
                tree_sequence_builder.update(
                    child=store.num_ancestors + sample_id,
                    haplotype=h, start_site=0, end_site=store.num_sites,
                    end_site_parent=end_site_parent, traceback=traceback)
                if show_progress:
                    progress.update()
            traceback.reset()

    if num_threads > 1:
        threads = [
            threading.Thread(target=sample_match_worker, args=(j,))
            for j in range(num_threads)]
        for t in threads:
            t.start()
        for t in threads:
            t.join()
    else:
        sample_match_worker(0)

    if show_progress:
        progress.close()

def finalise_tree_sequence(num_samples, store, position, length, tree_sequence_builder):

    site_position = np.zeros(store.num_sites + 1, dtype=np.float64)
    site_position[:store.num_sites] = position
    site_position[store.num_sites] = length
    # Make sure the first coordinate is 0
    site_position[0] = 0

    # Allocate the nodes table.
    num_nodes = store.num_ancestors + num_samples
    num_ancestors = store.num_ancestors
    flags = np.zeros(num_nodes, dtype=np.uint32)
    flags[num_ancestors:] = msprime.NODE_IS_SAMPLE
    time = np.zeros(num_nodes, dtype=np.float64)
    time[:num_ancestors] = num_ancestors - np.arange(num_ancestors)
    nodes = msprime.NodeTable()
    nodes.set_columns(flags=flags, time=time)
    del flags, time

    num_edgesets = tree_sequence_builder.num_edgesets
    num_children = tree_sequence_builder.num_children
    left = np.empty(num_edgesets, dtype=np.float64)
    right = np.empty(num_edgesets, dtype=np.float64)
    parent = np.empty(num_edgesets, dtype=np.int32)
    children = np.empty(num_children, dtype=np.int32)
    children_length = np.empty(num_edgesets, dtype=np.uint32)
    tree_sequence_builder.dump_edgesets(
        left, right, parent, children, children_length)
    # Translate left and right into positions.
    # TODO this should be done at the lower level where its safer.
    left = site_position[left.astype(np.uint32)]
    right = site_position[right.astype(np.uint32)]

    edgesets = msprime.EdgesetTable()
    edgesets.set_columns(
        left=left, right=right, parent=parent, children=children,
        children_length=children_length)
    del left, right, parent, children, children_length

    sites = msprime.SiteTable()
    ancestral_state = np.zeros(store.num_sites, dtype=np.int8) + ord('0')
    ancestral_state_length = np.ones(store.num_sites, dtype=np.uint32)
    sites.set_columns(
        position=position, ancestral_state=ancestral_state,
        ancestral_state_length=ancestral_state_length)
    del ancestral_state, ancestral_state_length

    num_mutations = tree_sequence_builder.num_mutations
    site = np.empty(num_mutations, dtype=np.int32)
    node = np.empty(num_mutations, dtype=np.int32)
    derived_state = np.empty(num_mutations, dtype=np.int8)
    derived_state_length = np.ones(num_mutations, dtype=np.uint32)
    tree_sequence_builder.dump_mutations(
        site=site, node=node, derived_state=derived_state)
    # Convert from 0/1 to '0'/'1' chars
    derived_state += ord('0')
    mutations = msprime.MutationTable()
    mutations.set_columns(
        site=site, node=node, derived_state=derived_state,
        derived_state_length=derived_state_length)
    del site, node, derived_state, derived_state_length

    # print(nodes)
    # print(edgesets)
    # print(sites)
    # print(mutations)

    ts = msprime.load_tables(
        nodes=nodes, edgesets=edgesets, sites=sites, mutations=mutations)
    return ts


def infer(samples, positions, length, recombination_rate, error_rate, method="C",
        num_threads=1, show_progress=False):
    num_samples, num_sites = samples.shape
    store = build_ancestors(samples, positions, num_threads=num_threads, method=method,
            show_progress=show_progress)

    if method == "C":
        tree_sequence_builder = _tsinfer.TreeSequenceBuilder(store, num_samples);
    else:
        tree_sequence_builder = TreeSequenceBuilder(store, num_samples);
    match_ancestors(
        store, recombination_rate, tree_sequence_builder, method=method,
        num_threads=num_threads, show_progress=show_progress)
    match_samples(
        store, samples, recombination_rate, error_rate, tree_sequence_builder,
        method=method, num_threads=num_threads, show_progress=show_progress)
    ts = finalise_tree_sequence(num_samples, store, positions, length, tree_sequence_builder)

    # tree_sequence_builder.print_state()
    # ts = tree_sequence_builder.finalise()

    # for e in ts.edgesets():
    #     print(e)
    # for t in ts.trees():
    #     print(t)

    # print()
    # tss = ts.simplify()
    # for e in tss.edgesets():
    #     print(e)
    # for t in tss.trees():
    #     print(t)
    # return tss
    return ts


@attr.s
class LinkedSegment(object):
    """
    A mapping of a half-open interval to a specific value in a linked list.
    Lists of segments must not contain overlapping intervals.
    """
    start = attr.ib(default=None)
    end = attr.ib(default=None)
    value = attr.ib(default=None)
    next = attr.ib(default=None)

@attr.s
class Segment(object):
    """
    A mapping of a half-open interval to a specific value.
    """
    start = attr.ib(default=None)
    end = attr.ib(default=None)
    value = attr.ib(default=None)


def chain_str(head):
    """
    Returns the specified chain of segments as a string.
    """
    ret = ""
    u = head
    while u is not None:
        ret += "({}-{}:{})".format(u.start, u.end, u.value)
        u = u.next
        if u is not None:
            ret += "=>"
    return ret


class TreeSequenceBuilder(object):
    """
    Builds a tree sequence online using the traceback
    """
    def __init__(self, store, num_samples):
        self.store = store
        self.num_sites = store.num_sites
        self.num_samples = num_samples
        self.num_internal_nodes = store.num_ancestors
        self.num_mutations = 0
        self.children = [
            LinkedSegment(0, self.num_sites, []) for _ in range(self.num_internal_nodes)]
        self.mutations = [[] for _ in range(self.num_sites)]

    @property
    def num_edgesets(self):
        num_edgesets = 0
        for head in self.children:
            u = head
            while u is not None:
                if len(u.value) > 0:
                    num_edgesets += 1
                u = u.next
        return num_edgesets

    @property
    def num_children(self):
        num_children = 0
        for head in self.children:
            u = head
            while u is not None:
                num_children += len(u.value)
                u = u.next
        return num_children

    def add_mutation(self, node, site, derived_state):
        self.mutations[site].append((node, derived_state))
        self.num_mutations += 1

    def add_gap(self, start, end, child):
        # print("Add GAP", start, end, child)
        self.add_mapping(start, end, 0, child)

    def add_mapping(self, start, end, parent, child):
        assert start < end
        # Skip leading segments
        u = self.children[parent]
        while u.end <= start:
            u = u.next
        if u.start < start:
            v =LinkedSegment(start, u.end, list(u.value), u.next)
            u.end = start
            u.next = v
            u = v
        while u is not None and u.end <= end:
            u.value.append(child)
            u = u.next
        if u is not None and end > u.start:
            v = LinkedSegment(end, u.end, list(u.value), u.next)
            u.end = end
            u.next = v
            u.value.append(child)

        # print("AFTER")
        # self.print_row(parent)
        # Check integrity
        u = self.children[parent]
        while u is not None:
            if u.start >= start and u.end <= end:
                assert child in u.value
            # else:
            #     assert child not in u.value
            u = u.next

    def update(
            self, child=None, haplotype=None, start_site=None, end_site=None,
            end_site_parent=None, traceback=None):
        """
        """
        # print("Running traceback on ", start_site, end_site, end_site_parent)
        # traceback.print_state()
        # self.print_state()
        end = end_site
        V = traceback.site_best_segments
        T = traceback.site_head
        # parent = random.randint(
        #     V[end_site - 1][0].start, V[end_site - 1][0].end - 1)
        parent = V[end_site - 1][0].start
        for l in range(end_site - 1, start_site, -1):
            state = self.store.get_state(l, parent)
            # print("l = ", l, "state = ", state, "parent = ", parent)
            assert state != -1
            if state != haplotype[l]:
                self.add_mutation(child, l, haplotype[l])
            switch = False
            u = T[l]
            while u is not None:
                if u.start <= parent < u.end:
                    switch = True
                    break
                if u.start > parent:
                    break
                u = u.next
            if switch:
                # Complete a segment at this site
                assert l < end
                self.add_mapping(l, end, parent, child)
                end = l
                parent = V[l - 1][0].start
                # parent = random.randint(V[l - 1][0].start, V[l - 1][0].end - 1)
                print("SWITCH: options = ", V[l - 1])
        assert start_site < end
        self.add_mapping(start_site, end, parent, child)
        l = start_site
        state = self.store.get_state(l, parent)
        if state != haplotype[l]:
            self.add_mutation(child, l, haplotype[l])
        if start_site != 0:
            self.add_gap(0, start_site, child)
        if end_site != self.store.num_sites:
            self.add_gap(end_site, self.store.num_sites, child)


    def print_state(self):
        print("Builder state")
        for parent in range(len(self.children)):
            self.print_row(parent)

    def print_row(self, parent):
        print(parent, ":", end="")
        u = self.children[parent]
        assert u.start == 0
        while u is not None:
            print("({},{}->{})".format(u.start, u.end, u.value), end="")
            assert len(u.value) == len(set(u.value))
            assert u.start < u.end
            if u.next is not None:
                assert u.end == u.next.start
            prev = u
            u = u.next
        assert prev.end == self.num_sites
        print()

    def dump_edgesets(self, left, right, parent, children, children_length):
        num_edgesets = 0
        num_children = 0
        for p in range(self.num_internal_nodes - 1, -1, -1):
            u = self.children[p]
            assert u.start == 0
            while u is not None:
                if len(u.value) > 0:
                    left[num_edgesets] = u.start
                    right[num_edgesets] = u.end
                    parent[num_edgesets] = p
                    children_length[num_edgesets] = len(u.value)
                    for c in sorted(u.value):
                        children[num_children] = c
                        num_children += 1
                    num_edgesets += 1
                u = u.next

    def dump_mutations(self, site, node, derived_state):
        num_mutations = 0
        for l in range(self.num_sites):
            for u, state in self.mutations[l]:
                site[num_mutations] = l
                node[num_mutations] = u
                derived_state[num_mutations] = state
                num_mutations += 1
        assert num_mutations == self.num_mutations


class OldTreeSequenceBuilder(object):
    """
    Builds a tree sequence from the copying paths of ancestors and samples.
    This uses a simpler extensional list algorithm.
    """
    # TODO move this into test code.
    def __init__(self, num_samples, num_ancestors, num_sites):
        self.num_sites = num_sites
        self.num_samples = num_samples
        self.num_ancestors = num_ancestors
        # The list of children at every site.
        self.children = [
            [[] for _ in range(num_sites)] for _ in range(num_ancestors + 1)]
        self.mutations = [[] for _ in range(num_sites)]

    def print_state(self):
        print("Tree sequence builder state:")
        for l, children in enumerate(self.children):
            print(l, ":", children)
        print("mutations = :")
        for j, mutations in enumerate(self.mutations):
            print(j, ":", mutations)

    def add_path(self, child, P, A, mutations):
        # print("Add path:", child, P, A,mutations)
        for l in range(self.num_sites):
            if P[l] != -1:
                self.children[P[l]][l].append(child)
            else:
                self.children[0][l].append(child)
        for site in mutations:
            self.mutations[site].append((child, str(A[site])))

    def finalise(self):

        # Allocate the nodes.
        nodes = msprime.NodeTable(self.num_ancestors + self.num_samples + 1)
        nodes.add_row(time=self.num_ancestors + 1)
        for j in range(self.num_ancestors):
            nodes.add_row(time=self.num_ancestors - j)
        for j in range(self.num_samples):
            nodes.add_row(time=0, flags=msprime.NODE_IS_SAMPLE)

        # sort all the children lists
        for children_lists in self.children:
            for children in children_lists:
                children.sort()

        edgesets = msprime.EdgesetTable()
        for j in range(self.num_ancestors, -1, -1):
            row = self.children[j]
            last_c = row[0]
            left = 0
            for l in range(1, self.num_sites):
                if row[l] != last_c:
                    if len(last_c) > 0:
                        edgesets.add_row(
                            left=left, right=l, parent=j, children=tuple(last_c))
                    left = l
                    last_c = row[l]
            if len(last_c) > 0:
                edgesets.add_row(
                    left=left, right=self.num_sites, parent=j, children=tuple(last_c))

        sites = msprime.SiteTable()
        mutations = msprime.MutationTable()
        for j in range(self.num_sites):
            sites.add_row(j, "0")
            for node, derived_state in self.mutations[j]:
                mutations.add_row(j, node, derived_state)

        # self.print_state()
        # print(nodes)
        # print(edgesets)
        # print(sites)
        # print(mutations)
        # right = set(edgesets.right)
        # left = set(edgesets.left)
        # print("Diff:", right - left)

        ts = msprime.load_tables(
            nodes=nodes, edgesets=edgesets, sites=sites, mutations=mutations)
        return ts


@attr.s
class SiteState(object):
    position = attr.ib(default=None)
    segments = attr.ib(default=None)


class AncestorStore(object):
    """
    """
    def __init__(self, position=None,
            site=None, start=None, end=None, state=None,
            ancestor_age=None, focal_site_ancestor=None, focal_site=None):
        self.num_sites = position.shape[0]
        self.num_ancestors = np.max(end)
        assert ancestor_age.shape[0] == self.num_ancestors
        self.sites = [SiteState(pos, []) for pos in position]
        self.ancestor_focal_sites = [[]]
        self.ancestor_age = ancestor_age
        last_ancestor = 0
        assert focal_site_ancestor.shape == focal_site.shape
        for j in range(focal_site_ancestor.shape[0]):
            if focal_site_ancestor[j] != last_ancestor:
                last_ancestor = focal_site_ancestor[j]
                self.ancestor_focal_sites.append([])
            self.ancestor_focal_sites[-1].append(focal_site[j])

        j = 0
        for l in range(self.num_sites):
            while j < site.shape[0] and site[j] == l:
                self.sites[l].segments.append(Segment(start[j], end[j], state[j]))
                j += 1
        self.num_older_ancestors = np.zeros(self.num_sites, dtype=np.uint32)
        num_older_ancestors = 1
        last_frequency = ancestor_age[1] + 1
        for j in range(1, self.num_ancestors):
            if ancestor_age[j] < last_frequency:
                last_frequency = ancestor_age[j]
                num_older_ancestors = j
            self.num_older_ancestors[j] = num_older_ancestors

    def print_state(self):
        print("Store:")
        print("Sites:")
        for l, site in enumerate(self.sites):
            print(l, "\t", site)
        print("Ancestors")
        a = np.zeros(self.num_sites, dtype=int)
        for j in range(self.num_ancestors):
            start, end, num_older_ancestors, focal_sites = self.get_ancestor(j, a)
            age = self.ancestor_age[j]
            h = "".join(str(x) if x != -1 else '*' for x in a)
            print(age, start, end, num_older_ancestors, focal_sites, h, sep="\t")


    def get_state(self, site, ancestor):
        """
        Returns the state of the specified ancestor at the specified site.
        """
        for seg in self.sites[site].segments:
            if seg.start <= ancestor < seg.end:
                break
        if seg.start <= ancestor < seg.end:
            return seg.value
        else:
            return -1

    def get_ancestor(self, ancestor_id, a):
        a[:] = -1
        start_site = None
        end_site = self.num_sites
        for l in range(self.num_sites):
            a[l] = self.get_state(l, ancestor_id)
            if a[l] != -1 and start_site is None:
                start_site = l
            if a[l] == -1 and start_site is not None:
                end_site = l
                break
        focal_sites = self.ancestor_focal_sites[ancestor_id]
        num_older_ancestors = self.num_older_ancestors[ancestor_id]
        if ancestor_id > 0:
            for focal_site in focal_sites:
                assert a[focal_site] == 1
        assert sorted(focal_sites) == focal_sites
        assert len(set(focal_sites)) == len(focal_sites)
        if len(focal_sites) > 0:
            assert start_site <= focal_sites[0] <= focal_sites[-1] < end_site
        return start_site, end_site, num_older_ancestors, focal_sites


@attr.s
class Site(object):
    id = attr.ib(default=None)
    frequency = attr.ib(default=None)


class AncestorBuilder(object):
    """
    Builds inferred ancestors.
    """
    def __init__(self, S, positions):
        self.haplotypes = S
        self.num_samples = S.shape[0]
        self.num_sites = S.shape[1]
        self.sites = [None for j in range(self.num_sites)]
        self.sorted_sites = [None for j in range(self.num_sites)]
        for j in range(self.num_sites):
            self.sites[j] = Site(j, np.sum(S[:, j]))
            self.sorted_sites[j] = Site(j, np.sum(S[:, j]))
        self.sorted_sites.sort(key=lambda x: (-x.frequency, x.id))
        frequency_sites = collections.defaultdict(list)
        for site in self.sorted_sites:
            if site.frequency > 1:
                frequency_sites[site.frequency].append(site)
        # Group together identical sites within a frequency class
        self.frequency_classes = {}
        for frequency, sites in frequency_sites.items():
            patterns = collections.defaultdict(list)
            for site in sites:
                state = tuple(self.haplotypes[:, site.id])
                patterns[state].append(site.id)
            self.frequency_classes[frequency] = list(patterns.values())

    def get_frequency_classes(self):
        ret = []
        for frequency in reversed(sorted(self.frequency_classes.keys())):
            ret.append((frequency, self.frequency_classes[frequency]))
        return ret

    def __build_ancestor_sites(self, focal_site, sites, a):
        S = self.haplotypes
        samples = set()
        for j in range(self.num_samples):
            if S[j, focal_site.id] == 1:
                samples.add(j)
        for l in sites:
            a[l] = 0
            if self.sites[l].frequency > focal_site.frequency:
                # print("\texamining:", self.sites[l])
                # print("\tsamples = ", samples)
                num_ones = 0
                num_zeros = 0
                for j in samples:
                    if S[j, l] == 1:
                        num_ones += 1
                    else:
                        num_zeros += 1
                # TODO choose a branch uniformly if we have equality.
                if num_ones >= num_zeros:
                    a[l] = 1
                    samples = set(j for j in samples if S[j, l] == 1)
                else:
                    samples = set(j for j in samples if S[j, l] == 0)
            if len(samples) == 1:
                # print("BREAK")
                break

    def make_ancestor(self, focal_sites, a):
        a[:] = -1
        focal_site = self.sites[focal_sites[0]]
        sites = range(focal_sites[-1] + 1, self.num_sites)
        self.__build_ancestor_sites(focal_site, sites, a)
        focal_site = self.sites[focal_sites[-1]]
        sites = range(focal_sites[0] - 1, -1, -1)
        self.__build_ancestor_sites(focal_site, sites, a)
        for j in range(focal_sites[0], focal_sites[-1] + 1):
            if j in focal_sites:
                a[j] = 1
            else:
                self.__build_ancestor_sites(focal_site, [j], a)
        return a

class Traceback(object):
    def __init__(self, store):
        self.store = store
        self.reset()

    def add_best_segment(self, site, start, end):
        """
        Adds a maximum likelihood recombinant segment for the specified site.
        """
        self.site_best_segments[site].append(LinkedSegment(start, end))

    def add_recombination(self, site, start, end):
        if self.site_head[site] is None:
            self.site_head[site] = LinkedSegment(start, end)
            self.site_tail[site] = self.site_head[site]
        else:
            if self.site_tail[site].end == start:
                self.site_tail[site].end = end
            else:
                tail = LinkedSegment(start, end)
                self.site_tail[site].next = tail
                self.site_tail[site] = tail

    def reset(self):
        self.site_head = [None for _ in range(self.store.num_sites)]
        self.site_tail = [None for _ in range(self.store.num_sites)]
        self.site_best_segments = [[] for _ in range(self.store.num_sites)]

    def print_state(self):
        print("traceback:")
        for l, head in enumerate(self.site_head):
            print(l, ":", end="")
            s = ""
            for seg in self.site_best_segments[l]:
                s += "({},{})".format(seg.start, seg.end)
            print(s, "=", end="")
            u = head
            while u != None:
                print("({},{})".format(u.start, u.end, u.value), end="")
                u = u.next
            print()



class AncestorMatcher(object):
    """
    """
    def __init__(self, store, recombination_rate):
        self.store = store
        self.recombination_rate = recombination_rate

    def best_path(self, num_ancestors=None, haplotype=None, start_site=None,
            end_site=None, focal_sites=None, error_rate=None, traceback=None):
        """
        Returns the best path through the list of ancestors for the specified
        haplotype.
        """
        h = haplotype
        assert h.shape == (self.store.num_sites,)
        m = self.store.num_sites
        # print("store = ", self.store)
        n = num_ancestors
        L = [Segment(0, n, 1)]
        best_haplotype = 0
        # Ensure that the initial recombination rate is zero
        last_position = self.store.sites[start_site].position
        possible_recombinants = n
        focal_site_index = 0

<<<<<<< HEAD
        print("BEST PATH", num_ancestors, start_site, focal_site, end_site, h)
=======
        # print("BEST PATH", num_ancestors, h, start_site, end_site, focal_sites)
>>>>>>> dac62d33


        for site in range(start_site, end_site):
            if focal_site_index < len(focal_sites) and site > focal_sites[focal_site_index]:
                focal_site_index += 1
            # print("site = ", site, focal_site_index, focal_sites)

            L_next = []
            # S = [Segment(*s) for s in self.store.get_site(site)]
            S = self.store.sites[site].segments
            # Compute the recombination rate.
            # TODO also need to get the position here so we can get the length of the
            # region.
            rho = self.recombination_rate * (self.store.sites[site].position - last_position)
            r = 1 - np.exp(-rho / possible_recombinants)
            pr = r / possible_recombinants
            qr = 1 - r + r / possible_recombinants

            # print()
            # print("site = ", site)
            # print("rho = ", rho, "r = ", r)
            # print("pos = ", self.store.sites[site].position)
            # print("n = ", n)
            # print("re= ", possible_recombinants)
            # print("pr= ", pr)
            # print("qr= ", qr)
            # print("L = ", L)
            # print("S = ", S)
            # print("h = ", h[site])
            # print("b = ", best_haplotype)

            l = 0
            s = 0
            start = 0
            while start != n:
                end = n
                if l < len(L):
                    if L[l].start > start:
                        end = min(end, L[l].start)
                    else:
                        end = min(end, L[l].end)
                if s < len(S):
                    if S[s].start > start:
                        end = min(end, S[s].start)
                    else:
                        end = min(end, S[s].end)
                # print("\tLOOP HEAD: start = ", start, "end = ", end)
                # print("\ts = ", s)
                # print("\tl = ", l)
                assert start < end
                # The likelihood of this interval is always 0 if it does not intersect
                # with S
                if s < len(S) and not (S[s].start >= end or S[s].end <= start):
                    state = S[s].value
                    # If this interval does not intersect with L, the likelihood is 0
                    likelihood = 0
                    if l < len(L) and not (L[l].start >= end or L[l].end <= start):
                        likelihood = L[l].value

                    x = likelihood * qr
                    y = pr  # v for maximum is 1 by normalisation
                    # print("\t", start, end, x, y)
                    if x >= y:
                        z = x
                    else:
                        z = y
                        traceback.add_recombination(site, start, end)

                    # Determine the likelihood for this segment.
                    if error_rate == 0:
                        # Ancestor matching.
                        likelihood_next = z * int(state == h[site])
                        # if site in focal_sites:
                        #     assert h[site] == 1
                        #     assert state == 0
                        #     likelihood_next = z
                        #     focal_site_index += 1

                        if focal_site_index < len(focal_sites):
                            if site == focal_sites[focal_site_index]:
                                assert h[site] == 1
                                assert state == 0
                                likelihood_next = z
                            else:
                                assert site < focal_sites[focal_site_index]
                    else:
                        # Sample matching.
                        if state == h[site]:
                            likelihood_next = z * (1 - error_rate)
                        else:
                            likelihood_next = z * error_rate

                    # Update the L_next array
                    if len(L_next) == 0:
                        L_next = [Segment(start, end, likelihood_next)]
                    else:
                        if L_next[-1].end == start and L_next[-1].value == likelihood_next:
                            L_next[-1].end = end
                        else:
                            L_next.append(Segment(start, end, likelihood_next))
                start = end
                if l < len(L) and L[l].end <= start:
                    l += 1
                if s < len(S) and S[s].end <= start:
                    s += 1

            L = L_next
            max_value = -1
            for seg in L:
                assert seg.start < seg.end
                if seg.value >= max_value:
                    max_value = seg.value
            for seg in L:
                if seg.value == max_value:
                    traceback.add_best_segment(site, seg.start, seg.end)
            if max_value > 0:
                # Renormalise L
                for seg in L:
                    seg.value /= max_value
            last_position = self.store.sites[site].position
            # Compute the possible recombination destinations for the next iteration.
            s = 0
            possible_recombinants = 0
            while s < len(S) and S[s].start < n:
                possible_recombinants += min(n, S[s].end) - S[s].start
                s += 1

<<<<<<< HEAD
=======
        # print("focal_site_index = ", focal_site_index, len(focal_sites))
        # assert focal_site_index == len(focal_sites)

        return best_haplotype
>>>>>>> dac62d33


    def print_state(self):
        print("Matcher state")
        print("num_ancestors = ", self.num_ancestors)
        print("num_sites = ", self.num_sites)

<|MERGE_RESOLUTION|>--- conflicted
+++ resolved
@@ -849,11 +849,7 @@
         possible_recombinants = n
         focal_site_index = 0
 
-<<<<<<< HEAD
-        print("BEST PATH", num_ancestors, start_site, focal_site, end_site, h)
-=======
         # print("BEST PATH", num_ancestors, h, start_site, end_site, focal_sites)
->>>>>>> dac62d33
 
 
         for site in range(start_site, end_site):
@@ -981,13 +977,9 @@
                 possible_recombinants += min(n, S[s].end) - S[s].start
                 s += 1
 
-<<<<<<< HEAD
-=======
         # print("focal_site_index = ", focal_site_index, len(focal_sites))
         # assert focal_site_index == len(focal_sites)
 
-        return best_haplotype
->>>>>>> dac62d33
 
 
     def print_state(self):
